language: python
os: linux
python:
  - '3.4'
  - '3.5'
  - '3.6'
before_install: |
  if [[ $TRAVIS_OS_NAME == 'osx' ]]; then
    brew update
    # Recommended for pyenv
    brew outdated openssl || brew upgrade openssl
    brew outdated readline || brew upgrade readline
    # Update pyenv
    brew outdated pyenv || brew upgrade pyenv
    # Install specified Python version
    pyenv install $PYTHON
    # Set environment variables
    export PYENV_VERSION=$PYTHON
    export PATH="/Users/travis/.pyenv/shims:${PATH}"
    # Confirm versions
    python --version
    pip -V
  fi
install:
  - pip install --upgrade pip
  - pip install -r requirements/requirements.txt
  - pip install -r requirements/test_requirements.txt
  - pip install .
  - pip freeze
script:
  - pytest
after_success:
  - codecov
jobs:
  include:
  - os: osx
    language: generic
<<<<<<< HEAD
    env: PYTHON=3.6.6
deploy:
  provider: pypi
  user: zhenwen
  skip_existing: true
  password:
    secure: VcDc6tNT+nuXODwVZsL2J5mPHXjIjEfdOa6vByneJdGKbw94/RDJL31bNYDp/uQj/zUvQu4xrLPpgoobuPD/o2jMgxeGRaoYhA0VGs3kfWGzTzcFSzIYBhtIcP1RUowrxHsGoubi3ERtEK+XgidnDszVd5e2AVeAmh4wJwNK/xLSvSeqplqJ4d8AbfZiDZsMCxT03CUisIRMxRnd4YUlpW83ejecElK1UWaDae2hcbiSVjo3+5n7moUFly1HiKdLJ5R0CH7jNpv8YJxaaWayftTvQdMt2c1tf5whJLKNZm7uVhd0oXM9febxaI5RKpVihI5d3ho/2XrbuXPighH5Sjt1Zr8yExx50mTcvpcmzB7TPkptfOQtKMDMB0uYzUWlqtVMn1Nrzr7QTkVI0hlqMrqGOTz5RI7ljNwOhi9HOu8D8gICw7k4lCE7wk40lws8MOljUXo/xK/R+NCpM091dt3RGQhx3FaZ//PG477E5V3SHeoEBcaFJvWoN7coeykOnXfMxT4rad8DaTi8tHvElBpB/1p7kFGeUa0Uv1MTEeDaykIq6T8HLwYGlkjPPF5af36eiNVHOQ4LMU5XgwWKBqDpNV0alkzH8ohvsPEwK0qUR9PdL7dOYYfS903LDB0rjgOijynnmKkY63XtT40ckKLoVZTCKhUBn4s0SvD3Nvo=
  on:
    branch: master
=======
    env: PYTHON=3.4.9
  - os: osx
    language: generic
    env: PYTHON=3.5.6
  - os: osx
    language: generic
    env: PYTHON=3.6.7

  - stage: release
    python: '3.6' # Official supported Python dist.
    deploy:
      provider: pypi
      user: meissnereric
      skip_existing: true
      password:
        secure: jvE8Tkc2a91bJ9FZLxVUUbt85qjX8VvehrMB5wIScHGXzyZ8EemvNfD+2tCBw6k5QbU4QRGBPM29+4e6UWaI8NKwHqUtIu5T8BdXMCNgGIL4EsvXiHLZbnM3srayprT0qGMCzEoBOMCNzskTj0zJSTPFIwXr8o4jiEq5V7eMNlCMdkCRwfejaTXDX5gW+O26IeAEBYWXbM6c0bvoIUlMGH2mg5e35RRTRlVj6ZSoAHS5UnAj05tgq9S+hNBSjBSYuDNXicCdRh9doexxSyvL8eC1coXj9CabL2yXE6EKK+cIsmHCB7XcTzoIF0CyWdm0MDsGB3BT0csz19kMH5RCXZD413d7Vs6h+fo8bS5otxjkKNowOQLQagor8nimnLCrZVuKU/LEl4/KbR1riEJEZgMe4eH+yTFncMLTfa5IDfw+swkpq0L2RDN1RhagGlOjh3k/7BhCKLxvY5iIteBIkJxpZ8FDEEjZ1o2JFM0LqiOogDGHtrGIMLOSey3DIFMvjjbTwjg8H9X3hBVVLtQ26DUMuwAmzRCIpPW25UKARL3KLmpvTm00WEr5hjmIc4BmEwM6XcbLwceiY49bCBKit0dtIE4lg7xV8rdwjZWADwlmTt+BUYktZBNC9gnaOQNirfE6+SIKYEZkVxaer1TIylokwa2D8wQHYWhSjDdjG10=
      on:
        branch: master
>>>>>>> e29ea53d
<|MERGE_RESOLUTION|>--- conflicted
+++ resolved
@@ -35,8 +35,14 @@
   include:
   - os: osx
     language: generic
-<<<<<<< HEAD
-    env: PYTHON=3.6.6
+    env: PYTHON=3.4.9
+  - os: osx
+    language: generic
+    env: PYTHON=3.5.6
+  - os: osx
+    language: generic
+    env: PYTHON=3.6.7
+    
 deploy:
   provider: pypi
   user: zhenwen
@@ -45,23 +51,4 @@
     secure: VcDc6tNT+nuXODwVZsL2J5mPHXjIjEfdOa6vByneJdGKbw94/RDJL31bNYDp/uQj/zUvQu4xrLPpgoobuPD/o2jMgxeGRaoYhA0VGs3kfWGzTzcFSzIYBhtIcP1RUowrxHsGoubi3ERtEK+XgidnDszVd5e2AVeAmh4wJwNK/xLSvSeqplqJ4d8AbfZiDZsMCxT03CUisIRMxRnd4YUlpW83ejecElK1UWaDae2hcbiSVjo3+5n7moUFly1HiKdLJ5R0CH7jNpv8YJxaaWayftTvQdMt2c1tf5whJLKNZm7uVhd0oXM9febxaI5RKpVihI5d3ho/2XrbuXPighH5Sjt1Zr8yExx50mTcvpcmzB7TPkptfOQtKMDMB0uYzUWlqtVMn1Nrzr7QTkVI0hlqMrqGOTz5RI7ljNwOhi9HOu8D8gICw7k4lCE7wk40lws8MOljUXo/xK/R+NCpM091dt3RGQhx3FaZ//PG477E5V3SHeoEBcaFJvWoN7coeykOnXfMxT4rad8DaTi8tHvElBpB/1p7kFGeUa0Uv1MTEeDaykIq6T8HLwYGlkjPPF5af36eiNVHOQ4LMU5XgwWKBqDpNV0alkzH8ohvsPEwK0qUR9PdL7dOYYfS903LDB0rjgOijynnmKkY63XtT40ckKLoVZTCKhUBn4s0SvD3Nvo=
   on:
     branch: master
-=======
-    env: PYTHON=3.4.9
-  - os: osx
-    language: generic
-    env: PYTHON=3.5.6
-  - os: osx
-    language: generic
-    env: PYTHON=3.6.7
-
-  - stage: release
-    python: '3.6' # Official supported Python dist.
-    deploy:
-      provider: pypi
-      user: meissnereric
-      skip_existing: true
-      password:
-        secure: jvE8Tkc2a91bJ9FZLxVUUbt85qjX8VvehrMB5wIScHGXzyZ8EemvNfD+2tCBw6k5QbU4QRGBPM29+4e6UWaI8NKwHqUtIu5T8BdXMCNgGIL4EsvXiHLZbnM3srayprT0qGMCzEoBOMCNzskTj0zJSTPFIwXr8o4jiEq5V7eMNlCMdkCRwfejaTXDX5gW+O26IeAEBYWXbM6c0bvoIUlMGH2mg5e35RRTRlVj6ZSoAHS5UnAj05tgq9S+hNBSjBSYuDNXicCdRh9doexxSyvL8eC1coXj9CabL2yXE6EKK+cIsmHCB7XcTzoIF0CyWdm0MDsGB3BT0csz19kMH5RCXZD413d7Vs6h+fo8bS5otxjkKNowOQLQagor8nimnLCrZVuKU/LEl4/KbR1riEJEZgMe4eH+yTFncMLTfa5IDfw+swkpq0L2RDN1RhagGlOjh3k/7BhCKLxvY5iIteBIkJxpZ8FDEEjZ1o2JFM0LqiOogDGHtrGIMLOSey3DIFMvjjbTwjg8H9X3hBVVLtQ26DUMuwAmzRCIpPW25UKARL3KLmpvTm00WEr5hjmIc4BmEwM6XcbLwceiY49bCBKit0dtIE4lg7xV8rdwjZWADwlmTt+BUYktZBNC9gnaOQNirfE6+SIKYEZkVxaer1TIylokwa2D8wQHYWhSjDdjG10=
-      on:
-        branch: master
->>>>>>> e29ea53d
+    